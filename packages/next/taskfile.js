const { relative, basename, resolve, join, dirname } = require('path')
// eslint-disable-next-line import/no-extraneous-dependencies
const glob = require('glob')
// eslint-disable-next-line import/no-extraneous-dependencies
const fs = require('fs/promises')
// eslint-disable-next-line import/no-extraneous-dependencies
const resolveFrom = require('resolve-from')
const execa = require('execa')
const nextVendoredExternals = require('@next/vendored/externals.json')

export async function next__polyfill_nomodule(task, opts) {
  await task
    .source(relative(__dirname, require.resolve('@next/polyfill-nomodule')))
    .target('dist/build/polyfills')
}

export async function next__polyfill_module(task, opts) {
  await task
    .source(relative(__dirname, require.resolve('@next/polyfill-module')))
    .target('dist/build/polyfills')
}

export async function browser_polyfills(task, opts) {
  await task.parallel(
    ['next__polyfill_nomodule', 'next__polyfill_module'],
    opts
  )
}

// eslint-disable-next-line camelcase
export async function copy_styled_jsx_assets(task, opts) {
  // we copy the styled-jsx types so that we can reference them
  // in the next-env.d.ts file so it doesn't matter if the styled-jsx
  // package is hoisted out of Next.js' node_modules or not
  const styledJsxPath = dirname(require.resolve('styled-jsx/package.json'))
  const typeFiles = glob.sync('*.d.ts', { cwd: styledJsxPath })
  const outputDir = join(__dirname, 'dist/styled-jsx')
  // Separate type files into different folders to avoid conflicts between
  // dev dep `styled-jsx` and `next/dist/styled-jsx` for duplicated declare modules
  const typesDir = join(outputDir, 'types')
  await fs.mkdir(typesDir, { recursive: true })

  for (const file of typeFiles) {
    const content = await fs.readFile(join(styledJsxPath, file), 'utf8')
    await fs.writeFile(join(typesDir, file), content)
  }
}

const externals = {
  ...nextVendoredExternals,

  // don't bundle caniuse-lite data so users can
  // update it manually
  'caniuse-lite': 'caniuse-lite',
  '/caniuse-lite(/.*)/': 'caniuse-lite$1',

  'node-fetch': 'node-fetch',
  postcss: 'postcss',
  // Ensure latest version is used
  'postcss-safe-parser': '@next/vendored/postcss-safe-parser',

  // sass-loader
  // (also responsible for these dependencies in package.json)
  'node-sass': 'node-sass',
  sass: 'sass',
  fibers: 'fibers',

  chokidar: 'chokidar',
  'jest-worker': 'jest-worker',

  'terser-webpack-plugin':
    'next/dist/build/webpack/plugins/terser-webpack-plugin/src',

  // TODO: Add @swc/helpers to externals once @vercel/ncc switch to swc-loader
}

// eslint-disable-next-line camelcase
externals['@mswjs/interceptors/ClientRequest'] =
  'next/dist/compiled/@mswjs/interceptors/ClientRequest'
export async function ncc_mswjs_interceptors(task, opts) {
  await task
    .source(
      relative(__dirname, require.resolve('@mswjs/interceptors/ClientRequest'))
    )
    .ncc({
      packageName: '@mswjs/interceptors/ClientRequest',
      externals,
      target: 'es5',
    })
    .target('src/compiled/@mswjs/interceptors/ClientRequest')
}

export async function capsize_metrics() {
  const {
    entireMetricsCollection,
    // eslint-disable-next-line import/no-extraneous-dependencies
  } = require('@capsizecss/metrics/entireMetricsCollection')
  const outputPathDist = join(
    __dirname,
    'dist/server/capsize-font-metrics.json'
  )

  await writeJson(outputPathDist, entireMetricsCollection, { spaces: 2 })
}

// eslint-disable-next-line camelcase
externals['@babel/runtime'] = 'next/dist/compiled/@babel/runtime'
export async function copy_babel_runtime(task, opts) {
  const runtimeDir = dirname(require.resolve('@babel/runtime/package.json'))
  const outputDir = join(__dirname, 'src/compiled/@babel/runtime')
  const runtimeFiles = glob.sync('**/*', {
    cwd: runtimeDir,
    ignore: ['node_modules/**/*'],
  })

  for (const file of runtimeFiles) {
    const inputPath = join(runtimeDir, file)
    const outputPath = join(outputDir, file)

    if (!(await fs.stat(inputPath)).isFile()) {
      continue
    }
    let contents = await fs.readFile(inputPath, 'utf8')

    if (inputPath.endsWith('.js')) {
      contents = contents
        .replace('regenerator-runtime', '@next/vendored/regenerator-runtime')
        .replace('@babel/runtime', 'next/dist/compiled/@babel/runtime')
    }

    if (inputPath.endsWith('package.json')) {
      contents = JSON.stringify({
        ...JSON.parse(contents),
        dependencies: {},
      })
    }

    await fs.mkdir(dirname(outputPath), { recursive: true })
    await fs.writeFile(outputPath, contents)
  }
}

externals['@vercel/og'] = 'next/dist/compiled/@vercel/og'
export async function copy_vercel_og(task, opts) {
  function copy_og_asset(globPattern) {
    return task
      .source(
        join(
          relative(
            __dirname,
            dirname(require.resolve('@vercel/og/package.json'))
          ),
          globPattern
        )
      )
      .target('src/compiled/@vercel/og')
  }

  await copy_og_asset('./dist/*.ttf')
  await copy_og_asset('./dist/*.wasm')
  await copy_og_asset('LICENSE')
  await copy_og_asset('./dist/index.*.js')

  // Types are not bundled, include satori types here
  await task
    .source(
      join(dirname(require.resolve('satori/package.json')), 'dist/index.d.ts')
    )
    // eslint-disable-next-line require-yield
    .run({ every: true }, function* (file) {
      const source = file.data.toString()
      // Ignore yoga-wasm-web types
      file.data = source.replace(
        /import { Yoga } from ['"]yoga-wasm-web['"]/g,
        'type Yoga = any'
      )
    })
    .target('src/compiled/@vercel/og/satori')
  await task
    .source(join(dirname(require.resolve('satori/package.json')), 'LICENSE'))
    .target('src/compiled/@vercel/og/satori')

  await task
    .source(
      join(
        dirname(require.resolve('@vercel/og/package.json')),
        'dist/**/*.d.ts'
      )
    )
    // eslint-disable-next-line require-yield
    .run({ every: true }, function* (file) {
      const source = file.data.toString()
      // Refers to copied satori types
      file.data = source.replace(
        /['"]satori['"]/g,
        '"next/dist/compiled/@vercel/og/satori"'
      )
    })
    .target('src/compiled/@vercel/og')

  await writeJson(
    join(__dirname, 'src/compiled/@vercel/og/package.json'),
    {
      name: '@vercel/og',
      version: require('@vercel/og/package.json').version,
      LICENSE: 'MLP-2.0',
      type: 'module',
      main: './index.node.js',
      exports: {
        '.': {
          'edge-light': './index.edge.js',
          import: './index.node.js',
          node: './index.node.js',
          default: './index.node.js',
        },
        './package.json': './package.json',
      },
    },
    { spaces: 2 }
  )
}

// eslint-disable-next-line camelcase
externals['@edge-runtime/cookies'] = 'next/dist/compiled/@edge-runtime/cookies'

export async function ncc_edge_runtime_cookies() {
  // `@edge-runtime/cookies` is precompiled and pre-bundled
  // so we vendor the package as it is.
  const dest = 'src/compiled/@edge-runtime/cookies'
  const pkg = await readJson(
    require.resolve('@edge-runtime/cookies/package.json')
  )
  await rmrf(dest)
  await fs.mkdir(dest, { recursive: true })

  await writeJson(join(dest, 'package.json'), {
    name: '@edge-runtime/cookies',
    version: pkg.version,
    main: './index.js',
    license: pkg.license,
  })

  await fs.cp(
    require.resolve('@edge-runtime/cookies/dist/index.js'),
    join(dest, 'index.js')
  )
  await fs.cp(
    require.resolve('@edge-runtime/cookies/dist/index.d.ts'),
    join(dest, 'index.d.ts')
  )
}

// eslint-disable-next-line camelcase
externals['@edge-runtime/primitives'] =
  'next/dist/compiled/@edge-runtime/primitives'

export async function ncc_edge_runtime_primitives() {
  // `@edge-runtime/primitives` is precompiled and pre-bundled
  // so we vendor the package as it is.
  const dest = 'src/compiled/@edge-runtime/primitives'
  await fs.mkdir(dest, { recursive: true })
  const primitivesPath = dirname(
    require.resolve('@edge-runtime/primitives/package.json')
  )
  const pkg = await readJson(
    require.resolve('@edge-runtime/primitives/package.json')
  )
  await rmrf(dest)

  for (const file of await fs.readdir(join(primitivesPath, 'types'))) {
    await fs.cp(join(primitivesPath, 'types', file), join(dest, file))
  }

  for (const file of await fs.readdir(join(primitivesPath, 'dist'))) {
    await fs.cp(join(primitivesPath, 'dist', file), join(dest, file))
  }

  await writeJson(join(dest, 'package.json'), {
    name: '@edge-runtime/primitives',
    version: pkg.version,
    main: './index.js',
    license: pkg.license,
  })
  await fs.cp(
    require.resolve('@edge-runtime/primitives'),
    join(dest, 'index.js')
  )
  await fs.cp(
    require.resolve('@edge-runtime/primitives/types/index.d.ts'),
    join(dest, 'index.d.ts')
  )
}

// eslint-disable-next-line camelcase
externals['@edge-runtime/ponyfill'] =
  'next/dist/compiled/@edge-runtime/ponyfill'
export async function ncc_edge_runtime_ponyfill(task, opts) {
  const indexFile = await fs.readFile(
    require.resolve('@edge-runtime/ponyfill/src/index.js'),
    'utf8'
  )
  const dest = 'src/compiled/@edge-runtime/ponyfill'
  await fs.mkdir(dest, { recursive: true })
  await fs.writeFile(
    join(dest, 'index.js'),
    indexFile.replace(
      `require('@edge-runtime/primitives')`,
      `require(${JSON.stringify(externals['@edge-runtime/primitives'])})`
    )
  )
  await fs.cp(
    require.resolve('@edge-runtime/ponyfill/src/index.d.ts'),
    join(dest, 'index.d.ts')
  )

  const pkg = await readJson(
    require.resolve('@edge-runtime/ponyfill/package.json')
  )

  await writeJson(join(dest, 'package.json'), {
    name: '@edge-runtime/ponyfill',
    version: pkg.version,
    main: './index.js',
    types: './index.d.ts',
    license: pkg.license,
  })
}

// eslint-disable-next-line camelcase
externals['edge-runtime'] = 'next/dist/compiled/edge-runtime'
export async function ncc_edge_runtime(task, opts) {
  const vmPath = resolveFrom(
    dirname(require.resolve('edge-runtime')),
    '@edge-runtime/vm/dist/edge-vm'
  )

  const content = await fs.readFile(vmPath, 'utf8')

  // ensure ncc doesn't attempt to bundle dynamic requires
  // so that they work at runtime correctly
  await fs.writeFile(
    vmPath,
    content.replace(
      /require\.resolve\('@edge-runtime\/primitives/g,
      `__non_webpack_require__.resolve('next/dist/compiled/@edge-runtime/primitives`
    )
  )

  await task
    .source(relative(__dirname, require.resolve('edge-runtime')))
    .ncc({ packageName: 'edge-runtime', externals })
    .target('src/compiled/edge-runtime')

  const outputFile = join(__dirname, 'src/compiled/edge-runtime/index.js')

  await fs.writeFile(
    outputFile,
    (await fs.readFile(outputFile, 'utf8')).replace(
      /eval\("require"\)/g,
      'require'
    )
  )
}

// eslint-disable-next-line camelcase
export async function ncc_next_font(task, opts) {
  // `@next/font` can be copied as is, its only dependency is already NCCed
  const destDir = join(__dirname, 'dist/compiled/@next/font')
  const pkgPath = require.resolve('@next/font/package.json')
  const pkg = await readJson(pkgPath)
  const srcDir = dirname(pkgPath)
  await rmrf(destDir)
  await fs.mkdir(destDir, { recursive: true })

  const files = glob.sync('{dist,google,local}/**/*.{js,json,d.ts}', {
    cwd: srcDir,
  })

  for (const file of files) {
    const outputFile = join(destDir, file)
    await fs.mkdir(dirname(outputFile), { recursive: true })
    await fs.cp(join(srcDir, file), outputFile)
  }

  await writeJson(join(destDir, 'package.json'), {
    name: '@next/font',
    license: pkg.license,
    types: pkg.types,
  })
}

// eslint-disable-next-line camelcase
externals['jest-worker'] = 'next/dist/compiled/jest-worker'
export async function ncc_jest_worker(task, opts) {
  await rmrf(join(__dirname, 'src/compiled/jest-worker'))
  await fs.mkdir(join(__dirname, 'src/compiled/jest-worker/workers'), {
    recursive: true,
  })

  const workers = ['processChild.js', 'threadChild.js']

  await task
    .source(relative(__dirname, require.resolve('jest-worker')))
    .ncc({ packageName: 'jest-worker', externals })
    .target('src/compiled/jest-worker')

  for (const worker of workers) {
    const content = await fs.readFile(
      join(
        dirname(require.resolve('jest-worker/package.json')),
        'build/workers',
        worker
      ),
      'utf8'
    )
    await fs.writeFile(
      join(
        dirname(require.resolve('jest-worker/package.json')),
        'build/workers',
        worker + '.tmp.js'
      ),
      content.replace(/require\(file\)/g, '__non_webpack_require__(file)')
    )
    await task
      .source(
        relative(
          __dirname,
          join(
            dirname(require.resolve('jest-worker/package.json')),
            'build/workers',
            worker + '.tmp.js'
          )
        )
      )
      .ncc({ externals })
      .target('src/compiled/jest-worker/out')

    await fs.rename(
      join(__dirname, 'src/compiled/jest-worker/out', worker + '.tmp.js'),
      join(__dirname, 'src/compiled/jest-worker', worker)
    )
  }
  await rmrf(join(__dirname, 'src/compiled/jest-worker/workers'))
  await rmrf(join(__dirname, 'src/compiled/jest-worker/out'))
}

// eslint-disable-next-line camelcase
export async function ncc_react_refresh_utils(task, opts) {
  await rmrf(join(__dirname, 'dist/compiled/react-refresh'))
  await fs.cp(
    dirname(require.resolve('react-refresh/package.json')),
    join(__dirname, 'dist/compiled/react-refresh'),
    { recursive: true, force: true }
  )

  const srcDir = join(
    dirname(require.resolve('@next/react-refresh-utils/package.json')),
    'dist'
  )
  const destDir = join(
    __dirname,
    'dist/compiled/@next/react-refresh-utils/dist'
  )
  await rmrf(destDir)
  await fs.mkdir(destDir, { recursive: true })

  const files = glob.sync('**/*.{js,json}', { cwd: srcDir })

  for (const file of files) {
    if (file === 'tsconfig.json') continue

    const content = await fs.readFile(join(srcDir, file), 'utf8')
    const outputFile = join(destDir, file)

    await fs.mkdir(dirname(outputFile), { recursive: true })
    await fs.writeFile(
      outputFile,
      content.replace(
        /react-refresh\/runtime/g,
        'next/dist/compiled/react-refresh/runtime'
      )
    )
  }
}

// eslint-disable-next-line camelcase
externals['browserslist'] = 'next/dist/compiled/browserslist'
export async function ncc_browserslist(task, opts) {
  const browserslistModule = require.resolve('browserslist')
  const nodeFile = join(dirname(browserslistModule), 'node.js')

  const content = await fs.readFile(nodeFile, 'utf8')
  // ensure ncc doesn't attempt to bundle dynamic requires
  // so that they work at runtime correctly
  await fs.writeFile(
    nodeFile,
    content.replace(
      /require\(require\.resolve\(/g,
      `__non_webpack_require__(__non_webpack_require__.resolve(`
    )
  )

  await task
    .source(relative(__dirname, require.resolve('browserslist')))
    .ncc({ packageName: 'browserslist', externals })
    .target('src/compiled/browserslist')

  await fs.writeFile(nodeFile, content)
}

// eslint-disable-next-line camelcase
<<<<<<< HEAD
=======
externals['@napi-rs/triples'] = 'next/dist/compiled/@napi-rs/triples'
export async function ncc_napirs_triples(task, opts) {
  await task
    .source(relative(__dirname, require.resolve('@napi-rs/triples')))
    .ncc({ packageName: '@napi-rs/triples', externals })
    .target('src/compiled/@napi-rs/triples')
}

// eslint-disable-next-line camelcase
externals['p-limit'] = 'next/dist/compiled/p-limit'
export async function ncc_p_limit(task, opts) {
  await task
    .source(relative(__dirname, require.resolve('p-limit')))
    .ncc({ packageName: 'p-limit', externals })
    .target('src/compiled/p-limit')
}

// eslint-disable-next-line camelcase
externals['p-queue'] = 'next/dist/compiled/p-queue'
export async function ncc_p_queue(task, opts) {
  await task
    .source(relative(__dirname, require.resolve('p-queue')))
    .ncc({ packageName: 'p-queue', externals })
    .target('src/compiled/p-queue')
}

// eslint-disable-next-line camelcase
externals['raw-body'] = 'next/dist/compiled/raw-body'
export async function ncc_raw_body(task, opts) {
  await task
    .source(relative(__dirname, require.resolve('raw-body')))
    .ncc({ packageName: 'raw-body', externals })
    .target('src/compiled/raw-body')
}

// eslint-disable-next-line camelcase
externals['image-size'] = 'next/dist/compiled/image-size'
export async function ncc_image_size(task, opts) {
  await task
    .source(relative(__dirname, require.resolve('image-size')))
    .ncc({ packageName: 'image-size', externals })
    .target('src/compiled/image-size')
}

// eslint-disable-next-line camelcase
externals['@hapi/accept'] = 'next/dist/compiled/@hapi/accept'
export async function ncc_hapi_accept(task, opts) {
  await task
    .source(relative(__dirname, require.resolve('@hapi/accept')))
    .ncc({ packageName: '@hapi/accept', externals })
    .target('src/compiled/@hapi/accept')
}

// eslint-disable-next-line camelcase
externals['amphtml-validator'] = 'next/dist/compiled/amphtml-validator'
export async function ncc_amphtml_validator(task, opts) {
  await task
    .source(relative(__dirname, require.resolve('amphtml-validator')))
    .ncc({ packageName: 'amphtml-validator', externals })
    .target('src/compiled/amphtml-validator')
}

// eslint-disable-next-line camelcase
export async function ncc_assert(task, opts) {
  await task
    .source(relative(__dirname, require.resolve('assert/')))
    .ncc({
      packageName: 'assert',
      externals,
      mainFields: ['browser', 'main'],
      target: 'es5',
    })
    .target('src/compiled/assert')
}

// eslint-disable-next-line camelcase
export async function ncc_browser_zlib(task, opts) {
  await task
    .source(relative(__dirname, require.resolve('browserify-zlib/')))
    .ncc({
      packageName: 'browserify-zlib',
      externals,
      mainFields: ['browser', 'main'],
      target: 'es5',
    })
    .target('src/compiled/browserify-zlib')
}

// eslint-disable-next-line camelcase
export async function ncc_buffer(task, opts) {
  await task
    .source(relative(__dirname, require.resolve('buffer/')))
    .ncc({
      packageName: 'buffer',
      externals,
      mainFields: ['browser', 'main'],
      target: 'es5',
    })
    .target('src/compiled/buffer')
}

// eslint-disable-next-line camelcase
>>>>>>> 489beb94
export async function copy_react_is(task, opts) {
  await task
    .source(join(dirname(require.resolve('react-is/package.json')), '**/*'))
    .target('src/compiled/react-is')
}

// eslint-disable-next-line camelcase
externals['@ampproject/toolbox-optimizer'] =
  'next/dist/compiled/@ampproject/toolbox-optimizer'
export async function ncc_amp_optimizer(task, opts) {
  await task
    .source(
      relative(__dirname, require.resolve('@ampproject/toolbox-optimizer'))
    )
    .ncc({
      externals,
      precompiled: false,
      packageName: '@ampproject/toolbox-optimizer',
    })
    .target('dist/compiled/@ampproject/toolbox-optimizer')
}

externals['postcss-plugin-stub-for-cssnano-simple'] =
  'next/dist/compiled/postcss-plugin-stub-for-cssnano-simple'
// eslint-disable-next-line camelcase
export async function ncc_postcss_plugin_stub_for_cssnano_simple(task, opts) {
  await task
    .source('src/bundles/postcss-plugin-stub/index.js')
    .ncc({
      externals,
    })
    .target('src/compiled/postcss-plugin-stub-for-cssnano-simple')
}

const babelCorePackages = {
  'code-frame': 'next/dist/compiled/babel/code-frame',
  '@babel/generator': 'next/dist/compiled/babel/generator',
  '@babel/traverse': 'next/dist/compiled/babel/traverse',
  '@babel/types': 'next/dist/compiled/babel/types',
  '@babel/core': 'next/dist/compiled/babel/core',
  '@babel/parser': 'next/dist/compiled/babel/parser',
  '@babel/core/lib/config': 'next/dist/compiled/babel/core-lib-config',
  '@babel/core/lib/transformation/normalize-file':
    'next/dist/compiled/babel/core-lib-normalize-config',
  '@babel/core/lib/transformation/normalize-opts':
    'next/dist/compiled/babel/core-lib-normalize-opts',
  '@babel/core/lib/transformation/block-hoist-plugin':
    'next/dist/compiled/babel/core-lib-block-hoisting-plugin',
  '@babel/core/lib/transformation/plugin-pass':
    'next/dist/compiled/babel/core-lib-plugin-pass',
}
externals['next/dist/compiled/babel/code-frame'] =
  'next/dist/compiled/babel/code-frame'

Object.assign(externals, babelCorePackages)

// eslint-disable-next-line camelcase
export async function ncc_babel_bundle(task, opts) {
  const bundleExternals = {
    ...externals,
    'next/dist/compiled/babel-packages': 'next/dist/compiled/babel-packages',
  }
  for (const pkg of Object.keys(babelCorePackages)) {
    delete bundleExternals[pkg]
  }
  await task
    .source('src/bundles/babel/bundle.js')
    .ncc({
      packageName: '@babel/core',
      bundleName: 'babel',
      externals: bundleExternals,
    })
    .target('src/compiled/babel')
}

// eslint-disable-next-line camelcase
export async function ncc_babel_bundle_packages(task, opts) {
  const eslintParseFile = join(
    dirname(require.resolve('@babel/eslint-parser')),
    './parse.cjs'
  )
  const content = await fs.readFile(eslintParseFile, 'utf-8')
  // Let parser.cjs require @babel/parser directly
  const replacedContent = content
    .replace(
      `const babelParser = require((`,
      `function noop(){};\nconst babelParser = require('@babel/parser');noop((`
    )
    .replace(/require.resolve/g, 'noop')
  await fs.writeFile(eslintParseFile, replacedContent)

  await task
    .source('src/bundles/babel/packages-bundle.js')
    .ncc({
      externals: externals,
    })
    .target(`src/compiled/babel-packages`)

  await writeJson(join(__dirname, 'src/compiled/babel-packages/package.json'), {
    name: 'babel-packages',
    main: './packages-bundle.js',
  })

  await task.source('src/bundles/babel/packages/*').target('src/compiled/babel')
}

externals['cssnano-simple'] = 'next/dist/compiled/cssnano-simple'
// eslint-disable-next-line camelcase
export async function ncc_cssnano_simple_bundle(task, opts) {
  const bundleExternals = {
    ...externals,
    'postcss-svgo': 'next/dist/compiled/postcss-plugin-stub-for-cssnano-simple',
  }

  await task
    .source('src/bundles/cssnano-simple/index.js')
    .ncc({
      externals: bundleExternals,
    })
    .target('src/compiled/cssnano-simple')
}

// eslint-disable-next-line camelcase
externals['jsonwebtoken'] = 'next/dist/compiled/jsonwebtoken'
export async function ncc_jsonwebtoken(task, opts) {
  await task
    .source(relative(__dirname, require.resolve('jsonwebtoken')))
    .ncc({
      packageName: 'jsonwebtoken',
      externals: {
        ...externals,
        semver: 'next/dist/lib/semver-noop',
      },
    })
    .target('src/compiled/jsonwebtoken')
}

externals['scheduler'] = 'next/dist/compiled/scheduler-experimental'
externals['scheduler'] = 'next/dist/compiled/scheduler'
export async function copy_vendor_react(task_) {
  function* copy_vendor_react_impl(task, opts) {
    const channel = opts.experimental ? `experimental-builtin` : `builtin`
    const packageSuffix = opts.experimental ? `-experimental` : ``

    // Override the `react`, `react-dom` and `scheduler`'s package names to avoid
    // "The name `react` was looked up in the Haste module map" warnings.
    // TODO-APP: remove unused fields from package.json and unused files
    function overridePackageName(source) {
      const json = JSON.parse(source)
      json.name = json.name + '-' + channel
      return JSON.stringify(
        {
          name: json.name,
          main: json.main,
          exports: json.exports,
          dependencies: json.dependencies,
          peerDependencies: json.peerDependencies,
          browser: json.browser,
        },
        null,
        2
      )
    }

    const schedulerDir = dirname(
      relative(__dirname, require.resolve(`scheduler-${channel}/package.json`))
    )
    yield task
      .source(join(schedulerDir, '*.{json,js}'))
      // eslint-disable-next-line require-yield
      .run({ every: true }, function* (file) {
        if (file.base === 'package.json') {
          file.data = overridePackageName(file.data.toString())
        }
      })
      .target(`src/compiled/scheduler${packageSuffix}`)
    yield task
      .source(join(schedulerDir, 'cjs/**/*.{js,map}'))
      .target(`src/compiled/scheduler${packageSuffix}/cjs`)
    yield task
      .source(join(schedulerDir, 'LICENSE'))
      .target(`src/compiled/scheduler${packageSuffix}`)

    const reactDir = dirname(
      relative(__dirname, require.resolve(`react-${channel}/package.json`))
    )
    const reactDomDir = dirname(
      relative(__dirname, require.resolve(`react-dom-${channel}/package.json`))
    )

    yield task
      .source(join(reactDir, '*.{json,js}'))
      // eslint-disable-next-line require-yield
      .run({ every: true }, function* (file) {
        if (file.base === 'package.json') {
          file.data = overridePackageName(file.data.toString())
        }
      })
      .target(`src/compiled/react${packageSuffix}`)
    yield task
      .source(join(reactDir, 'LICENSE'))
      .target(`src/compiled/react${packageSuffix}`)
    yield task
      .source(join(reactDir, 'cjs/**/*.{js,map}'))
      // eslint-disable-next-line require-yield
      .run({ every: true }, function* (file) {
        const source = file.data.toString()
        // We replace the module/chunk loading code with our own implementation in Next.js.
        file.data = source.replace(
          /require\(["']react["']\)/g,
          `require("next/dist/compiled/react${packageSuffix}")`
        )
      })
      .target(`src/compiled/react${packageSuffix}/cjs`)

    yield task
      .source(join(reactDomDir, '*.{json,js}'))
      // eslint-disable-next-line require-yield
      .run({ every: true }, function* (file) {
        if (file.base === 'package.json') {
          file.data = overridePackageName(file.data.toString())
        }
      })
      .target(`src/compiled/react-dom${packageSuffix}`)
    yield task
      .source(join(reactDomDir, 'LICENSE'))
      .target(`src/compiled/react-dom${packageSuffix}`)
    yield task
      .source(join(reactDomDir, 'cjs/**/*.{js,map}'))
      // eslint-disable-next-line require-yield
      .run({ every: true }, function* (file) {
        const source = file.data.toString()
        // We replace the module/chunk loading code with our own implementation in Next.js.
        file.data = source
          .replace(
            /require\(["']scheduler["']\)/g,
            `require("next/dist/compiled/scheduler${packageSuffix}")`
          )
          .replace(
            /require\(["']react["']\)/g,
            `require("next/dist/compiled/react${packageSuffix}")`
          )

        // Note that we don't replace `react-dom` with `next/dist/compiled/react-dom`
        // as it mighe be aliased to the server rendering stub.
      })
      .target(`src/compiled/react-dom${packageSuffix}/cjs`)

    // Remove unused files
    const reactDomCompiledDir = join(
      __dirname,
      `src/compiled/react-dom${packageSuffix}`
    )
    const itemsToRemove = [
      'static.js',
      'static.node.js',
      'static.browser.js',
      'unstable_testing.js',
      'test-utils.js',
      'server.bun.js',
      'cjs/react-dom-server.bun.development.js',
      'cjs/react-dom-server.bun.production.min.js',
      'cjs/react-dom-test-utils.development.js',
      'cjs/react-dom-test-utils.production.min.js',
      'unstable_server-external-runtime.js',
    ]
    for (const item of itemsToRemove) {
      yield rmrf(join(reactDomCompiledDir, item))
    }

    // react-server-dom-webpack
    // Currently, this `next` and `experimental` channels are always in sync so
    // we can use the same version for both.
    const reactServerDomWebpackDir = dirname(
      relative(
        __dirname,
        require.resolve(`react-server-dom-webpack${packageSuffix}/package.json`)
      )
    )
    yield task
      .source(join(reactServerDomWebpackDir, 'LICENSE'))
      .target(`src/compiled/react-server-dom-webpack${packageSuffix}`)
    yield task
      .source(
        join(reactServerDomWebpackDir, '{package.json,*.js,cjs/**/*.{js,map}}')
      )
      // eslint-disable-next-line require-yield
      .run({ every: true }, function* (file) {
        // We replace the module/chunk loading code with our own implementation in Next.js.
        // NOTE: We only replace module/chunk loading for server builds because the server
        // bundles have unique constraints like a runtime bundle. For browser builds this
        // package will be bundled alongside user code and we don't need to introduce the extra
        // indirection
        if (
          (file.base.startsWith('react-server-dom-webpack-client') &&
            !file.base.startsWith('react-server-dom-webpack-client.browser')) ||
          (file.base.startsWith('react-server-dom-webpack-server') &&
            !file.base.startsWith('react-server-dom-webpack-server.browser'))
        ) {
          const source = file.data.toString()
          file.data = source.replace(
            /__webpack_require__/g,
            'globalThis.__next_require__'
          )
        } else if (file.base === 'package.json') {
          file.data = overridePackageName(file.data)
        }
      })
      .target(`src/compiled/react-server-dom-webpack${packageSuffix}`)

    // react-server-dom-turbopack
    // Currently, this `next` and `experimental` channels are always in sync so
    // we can use the same version for both.
    const reactServerDomTurbopackDir = dirname(
      relative(
        __dirname,
        require.resolve(
          `react-server-dom-turbopack${packageSuffix}/package.json`
        )
      )
    )
    yield task
      .source(join(reactServerDomTurbopackDir, 'LICENSE'))
      .target(`src/compiled/react-server-dom-turbopack${packageSuffix}`)
    yield task
      .source(
        join(
          reactServerDomTurbopackDir,
          '{package.json,*.js,cjs/**/*.{js,map}}'
        )
      )
      // eslint-disable-next-line require-yield
      .run({ every: true }, function* (file) {
        // We replace the module loading code with our own implementation in Next.js.
        // NOTE: We only replace module loading for server builds because the server
        // bundles have unique constraints like a runtime bundle. For browser builds this
        // package will be bundled alongside user code and we don't need to introduce the extra
        // indirection
        if (
          (file.base.startsWith('react-server-dom-turbopack-client') &&
            !file.base.startsWith(
              'react-server-dom-turbopack-client.browser'
            )) ||
          (file.base.startsWith('react-server-dom-turbopack-server') &&
            !file.base.startsWith('react-server-dom-turbopack-server.browser'))
        ) {
          const source = file.data.toString()
          file.data = source
            .replace(/__turbopack_load__/g, 'globalThis.__next_chunk_load__')
            .replace(/__turbopack_require__/g, 'globalThis.__next_require__')
        } else if (file.base === 'package.json') {
          file.data = overridePackageName(file.data)
        }
      })
      .target(`src/compiled/react-server-dom-turbopack${packageSuffix}`)
  }

  // As taskr transpiles async functions into generators, to reuse the same logic
  // we need to directly write this iteration logic here.
  for (const res of copy_vendor_react_impl(task_, { experimental: false })) {
    await res
  }
  for (const res of copy_vendor_react_impl(task_, { experimental: true })) {
    await res
  }
}

// eslint-disable-next-line camelcase
export async function ncc_rsc_poison_packages(task, opts) {
  await task
    .source(join(dirname(require.resolve('server-only')), '*'))
    .target('src/compiled/server-only')
  await task
    .source(join(dirname(require.resolve('client-only')), '*'))
    .target('src/compiled/client-only')
}

externals['sass-loader'] = 'next/dist/compiled/sass-loader'
// eslint-disable-next-line camelcase
export async function ncc_sass_loader(task, opts) {
  const sassLoaderPath = require.resolve('sass-loader')
  const utilsPath = join(dirname(sassLoaderPath), 'utils.js')
  const originalContent = await fs.readFile(utilsPath, 'utf8')

  await fs.writeFile(
    utilsPath,
    originalContent.replace(
      /require\.resolve\(["'](sass|node-sass)["']\)/g,
      'eval("require").resolve("$1")'
    )
  )

  await task
    .source(relative(__dirname, sassLoaderPath))
    .ncc({
      packageName: 'sass-loader',
      externals: {
        ...externals,
        'schema-utils': externals['schema-utils3'],
        'loader-utils': externals['loader-utils2'],
      },
      target: 'es5',
    })
    .target('src/compiled/sass-loader')
}

// eslint-disable-next-line camelcase
externals['web-vitals'] = 'next/dist/compiled/web-vitals'
export async function ncc_web_vitals(task, opts) {
  await task
    .source(
      relative(
        __dirname,
        resolve(resolveFrom(__dirname, 'web-vitals'), '../web-vitals.js')
      )
    )
    // web-vitals@3.0.0 is pure ESM, compile to CJS for pre-compiled
    .ncc({ packageName: 'web-vitals', externals, target: 'es5', esm: false })
    .target('src/compiled/web-vitals')
}
// eslint-disable-next-line camelcase
externals['web-vitals-attribution'] =
  'next/dist/compiled/web-vitals-attribution'
export async function ncc_web_vitals_attribution(task, opts) {
  await task
    .source(
      relative(
        __dirname,
        resolve(require.resolve('web-vitals'), '../web-vitals.attribution.js')
      )
    )
    .ncc({
      packageName: 'web-vitals',
      bundleName: 'web-vitals-attribution',
      externals,
      target: 'es5',
      esm: false,
    })
    .target('src/compiled/web-vitals-attribution')
}
// eslint-disable-next-line camelcase
externals['webpack-sources'] = 'error webpack-sources version not specified'
externals['webpack-sources1'] = 'next/dist/compiled/webpack-sources1'
export async function ncc_webpack_sources1(task, opts) {
  await task
    .source(relative(__dirname, require.resolve('webpack-sources1')))
    .ncc({ packageName: 'webpack-sources1', externals, target: 'es5' })
    .target('src/compiled/webpack-sources1')
}
// eslint-disable-next-line camelcase
externals['webpack-sources3'] = 'next/dist/compiled/webpack-sources3'
export async function ncc_webpack_sources3(task, opts) {
  await task
    .source(relative(__dirname, require.resolve('webpack-sources3')))
    .ncc({ packageName: 'webpack-sources3', externals, target: 'es5' })
    .target('src/compiled/webpack-sources3')
}

// eslint-disable-next-line camelcase
externals['mini-css-extract-plugin'] =
  'next/dist/compiled/mini-css-extract-plugin'

export async function ncc_mini_css_extract_plugin(task, opts) {
  await task
    .source(
      relative(
        __dirname,
        resolve(require.resolve('mini-css-extract-plugin'), '../index.js')
      )
    )
    .ncc({
      externals: {
        ...externals,
        './index': './index.js',
        'schema-utils': externals['schema-utils3'],
        'webpack-sources': externals['webpack-sources1'],
      },
    })
    .target('src/compiled/mini-css-extract-plugin')
  await task
    .source(
      relative(
        __dirname,
        resolve(
          require.resolve('mini-css-extract-plugin'),
          '../hmr/hotModuleReplacement.js'
        )
      )
    )
    .ncc({
      externals: {
        ...externals,
        './hmr': './hmr',
        'schema-utils': '@next/vendored/schema-utils3',
      },
    })
    .target('src/compiled/mini-css-extract-plugin/hmr')
  await task
    .source(relative(__dirname, require.resolve('mini-css-extract-plugin')))
    .ncc({
      packageName: 'mini-css-extract-plugin',
      externals: {
        ...externals,
        './index': './index.js',
        'schema-utils': externals['schema-utils3'],
      },
    })
    .target('src/compiled/mini-css-extract-plugin')
}

// eslint-disable-next-line camelcase
export async function ncc_webpack_bundle5(task, opts) {
  const bundleExternals = {
    ...externals,
    'schema-utils': externals['schema-utils3'],
    'webpack-sources': externals['webpack-sources3'],
  }
  for (const pkg of Object.keys(webpackBundlePackages)) {
    delete bundleExternals[pkg]
  }
  await task
    .source('src/bundles/webpack/bundle5.js')
    .ncc({
      packageName: 'webpack',
      bundleName: 'webpack',
      customEmit(path) {
        if (path.endsWith('.runtime.js')) return `'./${basename(path)}'`
      },
      externals: bundleExternals,
      target: 'es5',
    })
    .target('src/compiled/webpack')
}

const webpackBundlePackages = {
  webpack: 'next/dist/compiled/webpack/webpack-lib',
  'webpack/lib/NormalModule': 'next/dist/compiled/webpack/NormalModule',
  'webpack/lib/node/NodeTargetPlugin':
    'next/dist/compiled/webpack/NodeTargetPlugin',
}

Object.assign(externals, webpackBundlePackages)

export async function ncc_webpack_bundle_packages(task, opts) {
  await task
    .source('src/bundles/webpack/packages/*')
    .target('src/compiled/webpack/')
}

externals['path-to-regexp'] = 'next/dist/compiled/path-to-regexp'
export async function path_to_regexp(task, opts) {
  await task
    .source(
      join(
        dirname(relative(__dirname, require.resolve('path-to-regexp'))),
        '*.{js,map}'
      )
    )
    .target('dist/compiled/path-to-regexp')
}

// eslint-disable-next-line camelcase
externals['@opentelemetry/api'] = 'next/dist/compiled/@opentelemetry/api'
export async function ncc_opentelemetry_api(task, opts) {
  await task
    .source(
      opts.src || relative(__dirname, require.resolve('@opentelemetry/api'))
    )
    .ncc({ packageName: '@opentelemetry/api', externals })
    .target('src/compiled/@opentelemetry/api')
}

export async function precompile(task, opts) {
  await task.parallel(
    [
      'browser_polyfills',
      'path_to_regexp',
      'copy_ncced',
      'copy_styled_jsx_assets',
    ],
    opts
  )
}

// eslint-disable-next-line camelcase
export async function copy_ncced(task) {
  // we don't ncc every time we build since these won't change
  // that often and can be committed to the repo saving build time
  await task.source('src/compiled/**/*').target('dist/compiled')
}

export async function ncc(task, opts) {
  await task
    .clear('compiled')
    .parallel(
      [
<<<<<<< HEAD
=======
        'ncc_node_html_parser',
        'ncc_napirs_triples',
        'ncc_p_limit',
        'ncc_p_queue',
        'ncc_raw_body',
        'ncc_image_size',
        'ncc_hapi_accept',
        'ncc_commander',
        'ncc_node_fetch',
        'ncc_node_anser',
        'ncc_node_stacktrace_parser',
        'ncc_node_data_uri_to_buffer',
        'ncc_node_cssescape',
        'ncc_node_platform',
        'ncc_node_shell_quote',
        'ncc_acorn',
        'ncc_amphtml_validator',
        'ncc_async_retry',
        'ncc_async_sema',
>>>>>>> 489beb94
        'ncc_postcss_plugin_stub_for_cssnano_simple',
        'ncc_babel_bundle',
        'ncc_jsonwebtoken',
        'ncc_web_vitals',
        'ncc_web_vitals_attribution',
        'ncc_webpack_bundle5',
        'ncc_webpack_sources1',
        'ncc_webpack_sources3',
        'ncc_opentelemetry_api',
        'ncc_mini_css_extract_plugin',
        'ncc_rsc_poison_packages',
      ],
      opts
    )
  await task.parallel(['ncc_webpack_bundle_packages'], opts)
  await task.parallel(['ncc_babel_bundle_packages'], opts)
  await task.serial(
    [
      'ncc_browserslist',
      'ncc_cssnano_simple_bundle',
      'copy_babel_runtime',
      'copy_vercel_og',
      'copy_vendor_react',
      'copy_react_is',
      'ncc_sass_loader',
      'ncc_jest_worker',
      'ncc_edge_runtime_cookies',
      'ncc_edge_runtime_primitives',
      'ncc_edge_runtime_ponyfill',
      'ncc_edge_runtime',
      'ncc_mswjs_interceptors',
    ],
    opts
  )
}

export async function next_compile(task, opts) {
  await task.parallel(
    [
      'cli',
      'bin',
      'server',
      'server_esm',
      'api_esm',
      'nextbuild',
      'nextbuildjest',
      'nextbuildstatic',
      'nextbuildstatic_esm',
      'nextbuild_esm',
      'pages',
      'pages_esm',
      'lib',
      'lib_esm',
      'client',
      'client_esm',
      'telemetry',
      'trace',
      'shared',
      'shared_esm',
      'shared_re_exported',
      'shared_re_exported_esm',
      'server_wasm',
      'experimental_testmode',
      // we compile this each time so that fresh runtime data is pulled
      // before each publish
      'ncc_amp_optimizer',
    ],
    opts
  )
}

export async function compile(task, opts) {
  await task.serial(['next_compile', 'next_bundle'], opts)

  await task.serial([
    'ncc_react_refresh_utils',
    'ncc_next_font',
    'capsize_metrics',
  ])
}

export async function bin(task, opts) {
  await task
    .source('src/bin/*')
    .swc('server', { stripExtension: true, dev: opts.dev })
    .target('dist/bin', { mode: '0755' })
}

export async function cli(task, opts) {
  await task
    .source('src/cli/**/*.+(js|ts|tsx)')
    .swc('server', { dev: opts.dev })
    .target('dist/cli')
}

export async function lib(task, opts) {
  await task
    .source('src/lib/**/!(*.test).+(js|ts|tsx|json)')
    .swc('server', { dev: opts.dev })
    .target('dist/lib')
}

export async function lib_esm(task, opts) {
  await task
    .source('src/lib/**/!(*.test).+(js|ts|tsx|json)')
    .swc('server', { dev: opts.dev, esm: true })
    .target('dist/esm/lib')
}

export async function server(task, opts) {
  await task
    .source('src/server/**/!(*.test).+(js|ts|tsx)')
    .swc('server', { dev: opts.dev })
    .target('dist/server')
}

export async function server_esm(task, opts) {
  await task
    .source('src/server/**/!(*.test).+(js|mts|ts|tsx)')
    .swc('server', { dev: opts.dev, esm: true })
    .target('dist/esm/server')
}

// Provide ESM entry files for Next.js apis,
// Remain in ESM both for dist/ and dist/esm
export async function api_esm(task, opts) {
  await task
    .source('src/api/**/*.+(js|mts|ts|tsx)')
    .swc('server', { dev: opts.dev, esm: true })
    .target('dist/api')
    .target('dist/esm/api')
}

export async function nextbuild(task, opts) {
  await task
    .source('src/build/**/*.+(js|ts|tsx)', {
      ignore: [
        '**/fixture/**',
        '**/tests/**',
        '**/jest/**',
        '**/*.test.d.ts',
        '**/*.test.+(js|ts|tsx)',
      ],
    })
    .swc('server', { dev: opts.dev })
    .target('dist/build')
}

export async function nextbuild_esm(task, opts) {
  await task
    .source('src/build/**/*.+(js|ts|tsx)', {
      ignore: [
        '**/fixture/**',
        '**/tests/**',
        '**/jest/**',
        '**/*.test.d.ts',
        '**/*.test.+(js|ts|tsx)',
      ],
    })
    .swc('server', { dev: opts.dev, esm: true, keepImportAttributes: true })
    .target('dist/esm/build')
}

export async function nextbuildjest(task, opts) {
  await task
    .source('src/build/jest/**/*.+(js|ts|tsx)', {
      ignore: [
        '**/fixture/**',
        '**/tests/**',
        '**/*.test.d.ts',
        '**/*.test.+(js|ts|tsx)',
      ],
    })
    .swc('server', { dev: opts.dev, interopClientDefaultExport: true })
    .target('dist/build/jest')
}

export async function client(task, opts) {
  await task
    .source('src/client/**/!(*.test).+(js|ts|tsx)')
    .swc('client', { dev: opts.dev, interopClientDefaultExport: true })
    .target('dist/client')
}

export async function client_esm(task, opts) {
  await task
    .source('src/client/**/!(*.test).+(js|ts|tsx)')
    .swc('client', { dev: opts.dev, esm: true, keepImportAttributes: true })
    .target('dist/esm/client')
}

// export is a reserved keyword for functions
export async function nextbuildstatic(task, opts) {
  await task
    .source('src/export/**/!(*.test).+(js|ts|tsx)')
    .swc('server', { dev: opts.dev })
    .target('dist/export')
}

// export is a reserved keyword for functions
export async function nextbuildstatic_esm(task, opts) {
  await task
    .source('src/export/**/!(*.test).+(js|ts|tsx)')
    .swc('server', { dev: opts.dev, esm: true })
    .target('dist/esm/export')
}

export async function pages_app(task, opts) {
  await task
    .source('src/pages/_app.tsx')
    .swc('client', {
      dev: opts.dev,
      keepImportAttributes: true,
      interopClientDefaultExport: true,
    })
    .target('dist/pages')
}

export async function pages_error(task, opts) {
  await task
    .source('src/pages/_error.tsx')
    .swc('client', {
      dev: opts.dev,
      keepImportAttributes: true,
      interopClientDefaultExport: true,
    })
    .target('dist/pages')
}

export async function pages_document(task, opts) {
  await task
    .source('src/pages/_document.tsx')
    .swc('server', {
      dev: opts.dev,
      keepImportAttributes: true,
    })
    .target('dist/pages')
}

export async function pages_app_esm(task, opts) {
  await task
    .source('src/pages/_app.tsx')
    .swc('client', {
      dev: opts.dev,
      keepImportAttributes: true,
      esm: true,
    })
    .target('dist/esm/pages')
}

export async function pages_error_esm(task, opts) {
  await task
    .source('src/pages/_error.tsx')
    .swc('client', {
      dev: opts.dev,
      keepImportAttributes: true,
      esm: true,
    })
    .target('dist/esm/pages')
}

export async function pages_document_esm(task, opts) {
  await task
    .source('src/pages/_document.tsx')
    .swc('server', {
      dev: opts.dev,
      keepImportAttributes: true,
      esm: true,
    })
    .target('dist/esm/pages')
}

export async function pages(task, opts) {
  await task.parallel(['pages_app', 'pages_error', 'pages_document'], opts)
}

export async function pages_esm(task, opts) {
  await task.parallel(
    ['pages_app_esm', 'pages_error_esm', 'pages_document_esm'],
    opts
  )
}

export async function telemetry(task, opts) {
  await task
    .source('src/telemetry/**/*.+(js|ts|tsx)')
    .swc('server', { dev: opts.dev })
    .target('dist/telemetry')
}

export async function trace(task, opts) {
  await task
    .source('src/trace/**/*.+(js|ts|tsx)')
    .swc('server', { dev: opts.dev })
    .target('dist/trace')
}

export async function build(task, opts) {
  await task.serial(
    ['precompile', 'compile', 'generate_types', 'rewrite_compiled_references'],
    opts
  )
}

export async function generate_types(task, opts) {
  await execa.command('pnpm run types', {
    stdio: 'inherit',
  })
}

/**
 * TypeScript will emit references to the compiled types used to type the implementation.
 * The declarations however don't need such detailed types.
 * We rewrite the references to reference a more lightweight solution instead.
 * @param {import('taskr').Task} task
 */
export async function rewrite_compiled_references(task, opts) {
  const declarationDirectory = join(__dirname, 'dist')
  const declarationFiles = glob.sync('**/*.d.ts', { cwd: declarationDirectory })

  for (const declarationFile of declarationFiles) {
    const content = await fs.readFile(
      join(declarationDirectory, declarationFile),
      'utf8'
    )
    // Rewrite
    // /// <reference path="../../../../types/$$compiled.internal.d.ts" />
    // to
    // /// <reference path="../../../../types/compiled.d.ts" />
    if (content.indexOf('/types/$$compiled.internal.d.ts" />') !== -1) {
      await fs.writeFile(
        join(declarationDirectory, declarationFile),
        content.replace(
          /\/types\/\$\$compiled\.internal\.d\.ts" \/>/g,
          '/types/compiled.d.ts" />'
        )
      )
    }
  }
}

export default async function (task) {
  const opts = { dev: true }
  await task.clear('dist')
  await task.start('build', opts)
  await task.watch('src/bin', 'bin', opts)
  await task.watch('src/pages', 'pages', opts)
  await task.watch('src/server', ['server', 'server_esm', 'server_wasm'], opts)
  await task.watch('src/api', 'api_esm', opts)
  await task.watch(
    'src/build',
    ['nextbuild', 'nextbuild_esm', 'nextbuildjest'],
    opts
  )
  await task.watch('src/experimental/testmode', 'experimental_testmode', opts)
  await task.watch('src/export', 'nextbuildstatic', opts)
  await task.watch('src/export', 'nextbuildstatic_esm', opts)
  await task.watch('src/client', 'client', opts)
  await task.watch('src/client', 'client_esm', opts)
  await task.watch('src/lib', 'lib', opts)
  await task.watch('src/lib', 'lib_esm', opts)
  await task.watch('src/cli', 'cli', opts)
  await task.watch('src/telemetry', 'telemetry', opts)
  await task.watch('src/trace', 'trace', opts)
  await task.watch(
    'src/shared',
    ['shared_re_exported', 'shared_re_exported_esm', 'shared', 'shared_esm'],
    opts
  )
}

export async function shared(task, opts) {
  await task
    .source('src/shared/**/*.+(js|ts|tsx)', {
      ignore: [
        'src/shared/**/{amp,config,constants,dynamic,app-dynamic,head,runtime-config}.+(js|ts|tsx)',
        '**/*.test.d.ts',
        '**/*.test.+(js|ts|tsx)',
      ],
    })
    .swc('client', { dev: opts.dev })
    .target('dist/shared')
}

export async function shared_esm(task, opts) {
  await task
    .source('src/shared/**/*.+(js|ts|tsx)', {
      ignore: [
        'src/shared/**/{amp,config,constants,dynamic,app-dynamic,head,runtime-config}.+(js|ts|tsx)',
        '**/*.test.d.ts',
        '**/*.test.+(js|ts|tsx)',
      ],
    })
    .swc('client', { dev: opts.dev, esm: true })
    .target('dist/esm/shared')
}

export async function shared_re_exported(task, opts) {
  await task
    .source(
      'src/shared/**/{amp,config,constants,dynamic,app-dynamic,head,runtime-config}.+(js|ts|tsx)',
      {
        ignore: ['**/*.test.d.ts', '**/*.test.+(js|ts|tsx)'],
      }
    )
    .swc('client', { dev: opts.dev, interopClientDefaultExport: true })
    .target('dist/shared')
}

export async function shared_re_exported_esm(task, opts) {
  await task
    .source(
      'src/shared/**/{amp,config,constants,app-dynamic,dynamic,head}.+(js|ts|tsx)',
      {
        ignore: ['**/*.test.d.ts', '**/*.test.+(js|ts|tsx)'],
      }
    )
    .swc('client', {
      dev: opts.dev,
      esm: true,
    })
    .target('dist/esm/shared')
}

export async function server_wasm(task, opts) {
  await task.source('src/server/**/*.+(wasm)').target('dist/server')
}

export async function experimental_testmode(task, opts) {
  await task
    .source('src/experimental/testmode/**/!(*.test).+(js|ts|tsx)')
    .swc('server', {
      dev: opts.dev,
    })
    .target('dist/experimental/testmode')
}

export async function release(task) {
  await task.clear('dist').start('build')
}

export async function next_bundle_app_turbo(task, opts) {
  await task.source('dist').webpack({
    watch: opts.dev,
    config: require('./webpack.config')({
      turbo: true,
      bundleType: 'app',
    }),
    name: 'next-bundle-app-turbo',
  })
}

export async function next_bundle_app_prod(task, opts) {
  await task.source('dist').webpack({
    watch: opts.dev,
    config: require('./webpack.config')({
      dev: false,
      bundleType: 'app',
    }),
    name: 'next-bundle-app-prod',
  })
}

export async function next_bundle_app_dev(task, opts) {
  await task.source('dist').webpack({
    watch: opts.dev,
    config: require('./webpack.config')({
      dev: true,
      bundleType: 'app',
    }),
    name: 'next-bundle-app-dev',
  })
}

export async function next_bundle_app_turbo_experimental(task, opts) {
  await task.source('dist').webpack({
    watch: opts.dev,
    config: require('./webpack.config')({
      turbo: true,
      bundleType: 'app',
      experimental: true,
    }),
    name: 'next-bundle-app-turbo-experimental',
  })
}

export async function next_bundle_app_prod_experimental(task, opts) {
  await task.source('dist').webpack({
    watch: opts.dev,
    config: require('./webpack.config')({
      dev: false,
      bundleType: 'app',
      experimental: true,
    }),
    name: 'next-bundle-app-prod-experimental',
  })
}

export async function next_bundle_app_dev_experimental(task, opts) {
  await task.source('dist').webpack({
    watch: opts.dev,
    config: require('./webpack.config')({
      dev: true,
      bundleType: 'app',
      experimental: true,
    }),
    name: 'next-bundle-app-dev-experimental',
  })
}

export async function next_bundle_pages_prod(task, opts) {
  await task.source('dist').webpack({
    watch: opts.dev,
    config: require('./webpack.config')({
      dev: false,
      bundleType: 'pages',
    }),
    name: 'next-bundle-pages-prod',
  })
}

export async function next_bundle_pages_dev(task, opts) {
  await task.source('dist').webpack({
    watch: opts.dev,
    config: require('./webpack.config')({
      dev: true,
      bundleType: 'pages',
    }),
    name: 'next-bundle-pages-dev',
  })
}

export async function next_bundle_pages_turbo(task, opts) {
  await task.source('dist').webpack({
    watch: opts.dev,
    config: require('./webpack.config')({
      turbo: true,
      bundleType: 'pages',
    }),
    name: 'next-bundle-pages-turbo',
  })
}

export async function next_bundle_server(task, opts) {
  await task.source('dist').webpack({
    watch: opts.dev,
    config: require('./webpack.config')({
      dev: false,
      bundleType: 'server',
    }),
    name: 'next-bundle-server',
  })
}

export async function next_bundle(task, opts) {
  await task.parallel(
    [
      // builds the app (route/page) bundles
      'next_bundle_app_turbo',
      'next_bundle_app_prod',
      'next_bundle_app_dev',
      // builds the app (route/page) bundles with react experimental
      'next_bundle_app_turbo_experimental',
      'next_bundle_app_prod_experimental',
      'next_bundle_app_dev_experimental',
      // builds the pages (page/api) bundles
      'next_bundle_pages_prod',
      'next_bundle_pages_dev',
      'next_bundle_pages_turbo',
      // builds the minimal server
      'next_bundle_server',
    ],
    opts
  )
}

function writeJson(file, obj, { spaces = 0 } = {}) {
  return fs.writeFile(
    file,
    JSON.stringify(obj, null, spaces) + (spaces === 0 ? '\n' : '')
  )
}

function rmrf(path, options) {
  return fs.rm(path, { recursive: true, force: true, ...options })
}

function readJson(path) {
  return fs.readFile(path, 'utf8').then((content) => JSON.parse(content))
}<|MERGE_RESOLUTION|>--- conflicted
+++ resolved
@@ -509,26 +509,6 @@
 }
 
 // eslint-disable-next-line camelcase
-<<<<<<< HEAD
-=======
-externals['@napi-rs/triples'] = 'next/dist/compiled/@napi-rs/triples'
-export async function ncc_napirs_triples(task, opts) {
-  await task
-    .source(relative(__dirname, require.resolve('@napi-rs/triples')))
-    .ncc({ packageName: '@napi-rs/triples', externals })
-    .target('src/compiled/@napi-rs/triples')
-}
-
-// eslint-disable-next-line camelcase
-externals['p-limit'] = 'next/dist/compiled/p-limit'
-export async function ncc_p_limit(task, opts) {
-  await task
-    .source(relative(__dirname, require.resolve('p-limit')))
-    .ncc({ packageName: 'p-limit', externals })
-    .target('src/compiled/p-limit')
-}
-
-// eslint-disable-next-line camelcase
 externals['p-queue'] = 'next/dist/compiled/p-queue'
 export async function ncc_p_queue(task, opts) {
   await task
@@ -538,82 +518,6 @@
 }
 
 // eslint-disable-next-line camelcase
-externals['raw-body'] = 'next/dist/compiled/raw-body'
-export async function ncc_raw_body(task, opts) {
-  await task
-    .source(relative(__dirname, require.resolve('raw-body')))
-    .ncc({ packageName: 'raw-body', externals })
-    .target('src/compiled/raw-body')
-}
-
-// eslint-disable-next-line camelcase
-externals['image-size'] = 'next/dist/compiled/image-size'
-export async function ncc_image_size(task, opts) {
-  await task
-    .source(relative(__dirname, require.resolve('image-size')))
-    .ncc({ packageName: 'image-size', externals })
-    .target('src/compiled/image-size')
-}
-
-// eslint-disable-next-line camelcase
-externals['@hapi/accept'] = 'next/dist/compiled/@hapi/accept'
-export async function ncc_hapi_accept(task, opts) {
-  await task
-    .source(relative(__dirname, require.resolve('@hapi/accept')))
-    .ncc({ packageName: '@hapi/accept', externals })
-    .target('src/compiled/@hapi/accept')
-}
-
-// eslint-disable-next-line camelcase
-externals['amphtml-validator'] = 'next/dist/compiled/amphtml-validator'
-export async function ncc_amphtml_validator(task, opts) {
-  await task
-    .source(relative(__dirname, require.resolve('amphtml-validator')))
-    .ncc({ packageName: 'amphtml-validator', externals })
-    .target('src/compiled/amphtml-validator')
-}
-
-// eslint-disable-next-line camelcase
-export async function ncc_assert(task, opts) {
-  await task
-    .source(relative(__dirname, require.resolve('assert/')))
-    .ncc({
-      packageName: 'assert',
-      externals,
-      mainFields: ['browser', 'main'],
-      target: 'es5',
-    })
-    .target('src/compiled/assert')
-}
-
-// eslint-disable-next-line camelcase
-export async function ncc_browser_zlib(task, opts) {
-  await task
-    .source(relative(__dirname, require.resolve('browserify-zlib/')))
-    .ncc({
-      packageName: 'browserify-zlib',
-      externals,
-      mainFields: ['browser', 'main'],
-      target: 'es5',
-    })
-    .target('src/compiled/browserify-zlib')
-}
-
-// eslint-disable-next-line camelcase
-export async function ncc_buffer(task, opts) {
-  await task
-    .source(relative(__dirname, require.resolve('buffer/')))
-    .ncc({
-      packageName: 'buffer',
-      externals,
-      mainFields: ['browser', 'main'],
-      target: 'es5',
-    })
-    .target('src/compiled/buffer')
-}
-
-// eslint-disable-next-line camelcase
->>>>>>> 489beb94
 export async function copy_react_is(task, opts) {
   await task
     .source(join(dirname(require.resolve('react-is/package.json')), '**/*'))
@@ -1210,28 +1114,7 @@
     .clear('compiled')
     .parallel(
       [
-<<<<<<< HEAD
-=======
-        'ncc_node_html_parser',
-        'ncc_napirs_triples',
-        'ncc_p_limit',
         'ncc_p_queue',
-        'ncc_raw_body',
-        'ncc_image_size',
-        'ncc_hapi_accept',
-        'ncc_commander',
-        'ncc_node_fetch',
-        'ncc_node_anser',
-        'ncc_node_stacktrace_parser',
-        'ncc_node_data_uri_to_buffer',
-        'ncc_node_cssescape',
-        'ncc_node_platform',
-        'ncc_node_shell_quote',
-        'ncc_acorn',
-        'ncc_amphtml_validator',
-        'ncc_async_retry',
-        'ncc_async_sema',
->>>>>>> 489beb94
         'ncc_postcss_plugin_stub_for_cssnano_simple',
         'ncc_babel_bundle',
         'ncc_jsonwebtoken',
